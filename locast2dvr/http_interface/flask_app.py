import logging
import subprocess

from locast2dvr.locast import Service
from locast2dvr.utils import Configuration
from flask import Flask, Response, jsonify, request, redirect
from flask.templating import render_template


def FlaskApp(config: Configuration, port: int, uid: str, locast_service: Service) -> Flask:
    """Create a Flask app that is used to interface with PMS and acts like a DVR device

    Args:
        config (utils.Configuration): locast2dvr configuration object
        port (int): TCP port this app will be bound to
        uid (str): Unique ID for this app. PMS uses this to identify DVRs
        locast_service (locast.Service): Locast service object

    Returns:
        Flask: A Flask app that can interface with PMS and mimics a DVR device
    """
    logging.info(
        f"Creating Plex Flask App with uid {uid}")
    app = Flask(__name__)

    # Preload the stations. The locast determines what DMA is used
    stations = locast_service.get_stations()
    station_scan = False

    host_and_port = f'{config.bind_address}:{port}'

    @app.route('/', methods=['GET'])
    @app.route('/device.xml', methods=['GET'])
    def device_xml() -> Response:
        """Render an XML when /device.xml is called.

        Returns:
            Response: XML response
        """
        xml = render_template('device.xml',
                              device_model=config.device_model,
                              device_version=config.device_version,
                              friendly_name=locast_service.city,
                              uid=uid,
                              host_and_port=host_and_port)
        return Response(xml, mimetype='text/xml')

    @app.route('/discover.json', methods=['GET'])
    def discover_json() -> Response:
        """Return data about the device in JSON

        Returns:
            Response: JSON response containing device information
        """
        data = {
            "FriendlyName": locast_service.city,
            "Manufacturer": "locast2dvr",
            "ModelNumber": config.device_model,
            "FirmwareName": config.device_firmware,
            "TunerCount": config.tuner_count,
            "FirmwareVersion": config.device_version,
            "DeviceID": uid,
            "DeviceAuth": "locast2dvr",
            "BaseURL": f"http://{host_and_port}",
            "LineupURL": f"http://{host_and_port}/lineup.json"
        }
        return jsonify(data)

    @app.route('/lineup_status.json', methods=['GET'])
    def lineup_status_json() -> Response:
        """Provide a (somewhat fake) status about the scanning process

        Returns:
            Response: JSON containing scanning information
        """
        if station_scan:
            lineup_status = {
                "ScanInProgress": True,
                "Progress": 50,
                "Found": 5
            }
        else:
            lineup_status = {
                "ScanInProgress": False,
                "ScanPossible": True,
                "Source": "Antenna",
                "SourceList": ["Antenna"]
            }
        return jsonify(lineup_status)

    @app.route('/lineup.m3u', methods=['GET'])
    def m3u() -> Response:
        """Returns all stations in m3u format

        Returns:
            Response: m3u in text/plain
        """
        return "\n".join(
            [(
<<<<<<< HEAD
                f"#EXTINF:0,{station['name']}"
                f'tvg-name="{station["name"]}"'
                f'tvg-id="{station["name"]}"'
=======
                f"#EXTINF:0, {station['name']} "
                f'tvg-name="{station["name"]} "'
                f'tvg-id="{station["name"]} "'
>>>>>>> 00391661
                f'tvg-chno="{station["channel"]}"\n'
                f"http://{host_and_port}/watch/{station['id']}.m3u\n"
            ) for station in stations]
        )

    @app.route('/lineup.json', methods=['GET'])
    def lineup_json() -> Response:
        """Returns a URL for each station that PMS can use to stream in JSON

        Returns:
            Response: JSON containing the GuideNumber, GuideName and URL for each channel
        """
        return jsonify([{
            "GuideNumber": station['channel'],
            "GuideName": station['name'],
            "URL": f"http://{host_and_port}/watch/{station['id']}"
        } for station in stations])

    @app.route('/lineup.xml', methods=['GET'])
    def lineup_xml() -> Response:
        """Returns a URL for each station that PMS can use to stream in XML

        Returns:
            Response: XML containing the GuideNumber, GuideName and URL for each channel
        """
        xml = render_template('lineup.xml',
                              stations=stations,
                              url_base=host_and_port)
        return Response(xml, mimetype='text/xml')

    @app.route('/lineup.post', methods=['POST'])
    def lineup_post():
        """Initiate a rescan of stations for this DVR"""
        scan = request.args.get('scan')
        if scan == 'start':
            station_scan = True
            stations = locast_service.get_stations()
            station_scan = False

            return ('', 204)
        return ('f{scan} is not a valid scan command', 400)

    @app.route('/watch/<channel_id>.m3u')
    def watch_m3u(channel_id: str) -> Response:
        """Stream the channel based on it's ID. This route redirects to a locast m3u.

        Args:
            channel_id (str): Channel ID

        Returns:
            Response: Redirect to a locast m3u
        """
        logging.info(
            f"Watching streanichannelng {channel_id} on {host_and_port} for {locast_service.city}")
        uri = locast_service.get_station_stream_uri(channel_id)
        return redirect(uri, code=302)

    @app.route('/watch/<channel_id>')
    def watch(channel_id: str) -> Response:
        """Stream a channel based on it's ID. The route streams data as long as its connected.
           This method starts ffmpeg and reads n bytes at a time.

        Args:
            channel_id (str): Channel ID

        Returns:
            Response: HTTP response with content_type 'video/mpeg; codecs="avc1.4D401E'
        """
        logging.info(
            f"Watching channel {channel_id} on {host_and_port} for {locast_service.city}")
        uri = locast_service.get_station_stream_uri(channel_id)

        ffmpeg = config.ffmpeg or 'ffmpeg'
        # Start ffmpeg as a subprocess to extract the mpeg stream and copy it to the incoming
        # connection. ffmpeg will take care of demuxing the mpegts stream
        ffmpeg_proc = subprocess.Popen(
            [ffmpeg, "-i", uri, "-codec", "copy", "-f", "mpegts", "pipe:1"],
            stdout=subprocess.PIPE)

        def _stream():
            """Streams n bytes from ffmpeg and terminates the ffmpeg subprocess on exceptions (like client disconnecting)

            Yields:
                bytes: raw mpeg bytes from ffmpeg
            """
            while True:
                try:
                    yield ffmpeg_proc.stdout.read(config.bytes_per_read)
                except:
                    ffmpeg_proc.terminate()
                    ffmpeg_proc.communicate()
                    break

        return Response(_stream(), content_type='video/mpeg; codecs="avc1.4D401E')

    return app<|MERGE_RESOLUTION|>--- conflicted
+++ resolved
@@ -97,15 +97,9 @@
         """
         return "\n".join(
             [(
-<<<<<<< HEAD
-                f"#EXTINF:0,{station['name']}"
-                f'tvg-name="{station["name"]}"'
-                f'tvg-id="{station["name"]}"'
-=======
                 f"#EXTINF:0, {station['name']} "
                 f'tvg-name="{station["name"]} "'
                 f'tvg-id="{station["name"]} "'
->>>>>>> 00391661
                 f'tvg-chno="{station["channel"]}"\n'
                 f"http://{host_and_port}/watch/{station['id']}.m3u\n"
             ) for station in stations]
